--- conflicted
+++ resolved
@@ -167,16 +167,12 @@
             column = self.advance(column)
         elif self.current_char == '=':
             symbol.type = self.EQUALS
-<<<<<<< HEAD
-            self.advance()
+            self.advance(column)
         elif self.current_char == '{':
             symbol.type = self.OPENCURLY
-            self.advance()
+            self.advance(column)
         elif self.current_char == '}':
             symbol.type = self.CLOSECURLY
-=======
-            column = self.advance(column)
->>>>>>> 9e379857
         elif self.current_char == '-':
             column = self.advance(column)
             if self.current_char == '>':
