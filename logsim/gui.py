"""Implement the graphical user interface for the Logic Simulator.

Used in the Logic Simulator project to enable the user to run the simulation
or adjust the network properties.

Classes:
--------
MyGLCanvas - handles all canvas drawing operations.
Gui - configures the main window and all the widgets.
"""
import wx
import wx.glcanvas as wxcanvas
from OpenGL import GL, GLUT

from names import Names
from devices import Devices
from network import Network
from monitors import Monitors
from scanner import Scanner
from parse import Parser
import gettext
from functools import partial
from wx.lib.scrolledpanel import ScrolledPanel

class MyGLCanvas(wxcanvas.GLCanvas):
    """Handle all drawing operations.

    This class contains functions for drawing onto the canvas. It
    also contains handlers for events relating to the canvas.

    Parameters
    ----------
    parent: parent window.
    devices: instance of the devices.Devices() class.
    monitors: instance of the monitors.Monitors() class.

    Public methods
    --------------
    init_gl(self): Configures the OpenGL context.

    render(self, text): Handles all drawing operations.

    on_paint(self, event): Handles the paint event.

    on_size(self, event): Handles the canvas resize event.

    on_mouse(self, event): Handles mouse events.

    render_text(self, text, x_pos, y_pos): Handles text drawing
                                           operations.
    """

    def __init__(self, parent, devices, monitors, names, h_scroll  = None, v_scroll = None):
        """Initialise canvas properties and useful variables."""
        super().__init__(parent, -1,
                         attribList=[wxcanvas.WX_GL_RGBA,
                                     wxcanvas.WX_GL_DOUBLEBUFFER,
                                     wxcanvas.WX_GL_DEPTH_SIZE, 16, 0])
        GLUT.glutInit()
        self.init = False
        self.context = wxcanvas.GLContext(self)

        # Initialise variables for panning
        self.pan_x = 0
        self.pan_y = 0
        self.last_mouse_x = 0  # previous mouse x position
        self.last_mouse_y = 0  # previous mouse y position

        # Initialise variables for zooming
        self.zoom = 1

        # Bind events to the canvas
        self.Bind(wx.EVT_PAINT, self.on_paint)
        self.Bind(wx.EVT_SIZE, self.on_size)
        self.Bind(wx.EVT_MOUSE_EVENTS, self.on_mouse)

        # initialise simulation variables
        self.names = names
        self.devices = devices
        self.monitors = monitors

        self.h_scroll = h_scroll
        self.v_scroll = v_scroll

        self.SetBackgroundStyle(wx.BG_STYLE_CUSTOM)
        self.SetVirtualSize((800, 600))  # initial virtual size


    def init_gl(self):
        """Configure and initialise the OpenGL context."""
        size = self.GetClientSize()
        self.SetCurrent(self.context)
        GL.glDrawBuffer(GL.GL_BACK)
        GL.glClearColor(1.0, 1.0, 1.0, 0.0)
        GL.glViewport(0, 0, size.width, size.height)
        GL.glMatrixMode(GL.GL_PROJECTION)
        GL.glLoadIdentity()
        GL.glOrtho(0, size.width, 0, size.height, -1, 1)
        GL.glMatrixMode(GL.GL_MODELVIEW)
        GL.glLoadIdentity()
        GL.glTranslated(self.pan_x, self.pan_y, 0.0)
        GL.glScaled(self.zoom, self.zoom, self.zoom)

    def render(self):
        """Handle all drawing operations."""
        self.SetCurrent(self.context)
        if not self.init:
            # Configure the viewport, modelview and projection matrices
            self.init_gl()
            self.init = True

        # Clear everything
        GL.glClear(GL.GL_COLOR_BUFFER_BIT)
        GL.glLoadIdentity()
        GL.glTranslated(self.pan_x,self.pan_y, 0.0)
        GL.glScaled(self.zoom, self.zoom, self.zoom)
        GL.glMatrixMode(GL.GL_MODELVIEW)

        size = self.GetClientSize()
        width = size.width
        height = size.height
      
        padding_x = 50
        padding_y = 30
        num_signals = len(self.monitors.monitors_dictionary)
        trace_length = max((len(v) for v in self.monitors.monitors_dictionary.values()), default=1)
        avg_height = int((height - 2*padding_y) / num_signals)
        signal_height = max(avg_height, 60)
        x_step = 80 #int((width - 2*padding_x) / max(trace_length, 1)) if trace_length <= 30 else 80
        trace_width = padding_x * 2 + trace_length * x_step
        trace_height = padding_y * 2 + num_signals * signal_height
        scroll_x_range = max(trace_width, width)
        scroll_y_range = max(trace_height, height)


        min_pan_y = min(0, height - trace_height)
        self.pan_y = max(min_pan_y, min(0, self.pan_y))

        parent = self.GetParent()
        if hasattr(parent, 'h_scroll'):
            parent.h_scroll.SetScrollbar(-self.pan_x, width, scroll_x_range, width)
        if self.v_scroll:
            current_scroll = -int(self.pan_y)
            current_scroll = max(0, min(current_scroll, scroll_y_range - height))  # ensure safe value

            if not hasattr(self, 'last_scroll_y_range') or self.last_scroll_y_range != scroll_y_range:
                self.v_scroll.SetScrollbar(current_scroll, height, scroll_y_range, height)
                self.last_scroll_y_range = scroll_y_range
            else:
                self.v_scroll.SetThumbPosition(current_scroll)

        # Draw a all trace signals
        j = 0
        for key in self.monitors.monitors_dictionary:
            trace = self.monitors.monitors_dictionary[key]
            GL.glColor3f(0.0, 0.0, 1.0)
            GL.glBegin(GL.GL_LINE_STRIP)

            y_base = height - padding_y - (j + 0) * signal_height - 50
            y_high = y_base + 20

            for i, sig in enumerate(trace):
                x = padding_x + i * x_step
                x_next = padding_x+ (i + 1) * x_step
                y = int(sig)
                if y == 0:
                    y = y_base
                else:
                    y = y_high
                GL.glVertex2f(x, y)
                GL.glVertex2f(x_next, y)
                print(x_next)
            GL.glEnd()
<<<<<<< HEAD
=======
            
>>>>>>> 54c65c5f

            # Draw time axis below trace
            GL.glColor3f(0.6, 0.6, 0.6)
            axis_y = y_base - 5
            GL.glBegin(GL.GL_LINES)
            GL.glVertex2f(padding_x, axis_y)
            GL.glVertex2f(x_next, axis_y)
            GL.glEnd()

            # Draw ticks and labels
            for i in range(len(trace)+1):
                tick_x = padding_x + i * x_step
                GL.glBegin(GL.GL_LINES)
                GL.glVertex2f(tick_x, axis_y - 3)
                GL.glVertex2f(tick_x, axis_y + 3)
                GL.glEnd()
                self.render_text(str(i), tick_x - 5, axis_y - 15)


            # Draw device name to the left of trace
            name = self.names.get_name_string(key[0])
            pin = self.names.get_name_string(key[1]) if key[1] is not None else None
            label = f"{name}.{pin}" if pin is not None else str(name)
            self.render_text(label, 5, y_base + 5)

            j += 1
        # We have been drawing to the back buffer, flush the graphics pipeline
        # and swap the back buffer to the front
        GL.glFlush()
        self.SwapBuffers()



    def on_paint(self, event):

        """Handle the paint event."""
        self.SetCurrent(self.context)
        if not self.init:
            # Configure the viewport, modelview and projection matrices
            self.init_gl()
            self.init = True
        self.render()

    def on_size(self, event):
        """Handle the canvas resize event."""
        # Forces reconfiguration of the viewport, modelview and projection
        # matrices on the next paint event
        self.init = False
        self.Refresh()     # Trigger repaint
        event.Skip()
        

    def on_mouse(self, event):
        """Handle mouse events."""
        text = ""
        # Calculate object coordinates of the mouse position
        size = self.GetClientSize()
        ox = (event.GetX() - self.pan_x) / self.zoom
        oy = (size.height - event.GetY() - self.pan_y) / self.zoom
        old_zoom = self.zoom
        if event.ButtonDown():
            self.last_mouse_x = event.GetX()
            self.last_mouse_y = event.GetY()
            text = "".join([_("Mouse button pressed at: "), str(event.GetX()),
                            ", ", str(event.GetY())])
        if event.ButtonUp():
            text = "".join([_("Mouse button released at: "), str(event.GetX()),
                            ", ", str(event.GetY())])
        if event.Leaving():
            text = "".join([_("Mouse left canvas at: "), str(event.GetX()),
                            ", ", str(event.GetY())])
        if event.Dragging():
            
            '''self.pan_x += event.GetX() - self.last_mouse_x
            self.pan_y -= event.GetY() - self.last_mouse_y
            self.last_mouse_x = event.GetX()
            self.last_mouse_y = event.GetY()
            self.init = False
            text = "".join([_("Mouse dragged to: "), str(event.GetX()),
                            ", ", str(event.GetY()), _(". Pan is now: "),
                            str(self.pan_x), ", ", str(self.pan_y)])'''
        if event.GetWheelRotation() < 0:
            '''self.zoom *= (1.0 + (
                event.GetWheelRotation() / (20 * event.GetWheelDelta())))
            # Adjust pan so as to zoom around the mouse position
            self.pan_x -= (self.zoom - old_zoom) * ox
            self.pan_y -= (self.zoom - old_zoom) * oy
            self.init = False
            text = "".join([_("Negative mouse wheel rotation. Zoom is now: "),
                            str(self.zoom)])
        if event.GetWheelRotation() > 0:
            self.zoom /= (1.0 - (
                event.GetWheelRotation() / (20 * event.GetWheelDelta())))
            # Adjust pan so as to zoom around the mouse position
            self.pan_x -= (self.zoom - old_zoom) * ox
            self.pan_y -= (self.zoom - old_zoom) * oy
            self.init = False
            text = "".join([_("Positive mouse wheel rotation. Zoom is now: "),
                            str(self.zoom)])
        if text:
            self.render()
        else:
            self.Refresh()  # triggers the paint event'''

    def render_text(self, text, x_pos, y_pos):
        """Handle text drawing operations."""
        GL.glColor3f(0.0, 0.0, 0.0)  # text is black
        GL.glRasterPos2f(x_pos, y_pos)
        font = GLUT.GLUT_BITMAP_HELVETICA_12

        for character in text:
            if character == '\n':
                y_pos = y_pos - 20
                GL.glRasterPos2f(x_pos, y_pos)
            else:
                GLUT.glutBitmapCharacter(font, ord(character))



class Gui(wx.Frame):
    """Configure the main window and all the widgets.

    This class provides a graphical user interface for the Logic Simulator and
    enables the user to change the circuit properties and run simulations.

    Parameters
    ----------
    title: title of the window.

    Public methods
    --------------
    on_menu(self, event): Event handler for the file menu.

    on_spin(self, event): Event handler for when the user changes the spin
                           control value.

    on_run_button(self, event): Event handler for when the user clicks the run
                                button.

    on_text_box(self, event): Event handler for when the user enters text.

    help_command(self): Display the help text in a message box.

    monitor_command(self, text): Set the specified monitor.

    zap_command(self, text): Remove the specified monitor.

    run_command(self, N): Run the simulation from scratch.

    run_network(self, N): Run the network for N cycles and draw the signal
    traces.

    continue_command(self, N): Continue the simulation for N more cycles.

    switch_command(self, device, new_value): Set the specified switch to the
    specified signal level.

    read_name(self, text): Return the name ID of the current string if valid.

    read_signal_name(self, text): Return the device and port IDs of the current
    signal name.

    read_value(self, text): Return the value of the current signal.

    invalid_command(self): Display an error message for invalid input.

    invalid_cycles(self): Display an error message for invalid cycle input.

    invalid_device_id(self): Display an error message for invalid device ID.

    invalid_port_id(self): Display an error message for invalid port ID.

    invalid_value(self): Display an error message for invalid value.

    empty_input(self): Display an error message for empty input.

    successful_command(self): Display a success message.

    unsuccessful_command(self): Display an error message for unsuccessful
    command.
    """

    def __init__(self, title, path, names, devices, network, monitors):
        """Initialise widgets and layout."""
        super().__init__(parent=None, title=title, size=(800, 600))

        # Configure the file menu
        fileMenu = wx.Menu()
        menuBar = wx.MenuBar()
        fileMenu.Append(wx.ID_ABOUT, _("&About"))
        fileMenu.Append(wx.ID_HELP_COMMANDS, _('Help'))
        fileMenu.Append(wx.ID_EXIT, _("&Exit"))
        menuBar.Append(fileMenu, _("&Menu"))
        self.SetMenuBar(menuBar)

        # Canvas for drawing signals
        #self.canvas_scroll = wx.ScrolledWindow(self, style=wx.VSCROLL| wx.HSCROLL)
        #self.canvas_scroll.SetScrollRate(10, 10)
        #self.canvas_scroll.SetupScrolling()
         # Set minimum size for scrolling
        #canvas_sizer = wx.BoxSizer(wx.VERTICAL)
        #canvas_sizer.Add(self.canvas, 1, wx.EXPAND)
        #self.canvas_scroll.SetSizer(canvas_sizer)

        canvas_area = wx.BoxSizer(wx.VERTICAL)
        h_scrollbar = wx.ScrollBar(self, style=wx.SB_HORIZONTAL)
        v_scrollbar = wx.ScrollBar(self, style=wx.SB_VERTICAL)

        

        self.h_scroll = h_scrollbar
        self.v_scroll = v_scrollbar
        self.canvas = MyGLCanvas(self, devices, monitors, names, self.h_scroll, self.v_scroll)

        canvas_area.Add(self.canvas, 1, wx.EXPAND)
        canvas_area.Add(h_scrollbar, 0, wx.EXPAND)

        self.h_scroll.SetScrollbar(0, 100, 1000, 100)
        self.v_scroll.SetScrollbar(0, 100, 1000, 100)

        self.h_scroll.Bind(wx.EVT_SCROLL, self.on_h_scroll)
        self.v_scroll.Bind(wx.EVT_SCROLL, self.on_v_scroll)
        self.last_scroll_y_range = None



        # Configure the widgets
        self.text = wx.StaticText(self, wx.ID_ANY, _("Cycles"))
        self.spin = wx.SpinCtrl(self, wx.ID_ANY, "10")
        self.run_button = wx.Button(self, wx.ID_ANY, _("Run"))
        self.output_text = wx.StaticText(self, wx.ID_ANY, "",style=wx.TE_READONLY| wx.TE_MULTILINE)
        self.text_box = wx.TextCtrl(self, wx.ID_ANY, "",
                                    style=wx.TE_PROCESS_ENTER)
        
        #Initial simulation variables
        self.names = names
        self.devices = devices
        self.monitors = monitors
        self.network = network
        self.cycles_completed = 0 
        self.cycles = 0

        # Bind events to widgets
        self.Bind(wx.EVT_MENU, self.on_menu)
        self.spin.Bind(wx.EVT_SPINCTRL, self.on_spin)
        self.run_button.Bind(wx.EVT_BUTTON, self.on_run_button)
        # add text under the run button
        self.text_box.Bind(wx.EVT_TEXT_ENTER, self.on_text_box)

        # Configure sizers for layout
        self.main_sizer = wx.BoxSizer(wx.HORIZONTAL)
        self.side_sizer = wx.BoxSizer(wx.VERTICAL)
        

        self.main_sizer.Add(canvas_area, 5, wx.EXPAND | wx.ALL, 5)
        self.main_sizer.Add(v_scrollbar,0,wx.EXPAND)
        self.main_sizer.Add(self.side_sizer, 1, wx.ALL, 5)
        
        #self.device_scroll = wx.ScrolledWindow(self, style=wx.VSCROLL)
        #self.device_scroll.SetScrollRate(5, 5)
        self.device_scroll = ScrolledPanel(self, style=wx.VSCROLL)
        self.device_scroll.SetupScrolling()

        self.device_button_sizer = wx.BoxSizer(wx.VERTICAL)
        self.device_scroll.SetSizer(self.device_button_sizer)



        


        self.side_sizer.Add(self.text, 1, wx.TOP, 10)
        self.side_sizer.Add(self.spin, 1, wx.ALL, 5)
        self.side_sizer.Add(self.run_button, 1, wx.ALL, 5)
        self.side_sizer.Add(self.text_box, 1, wx.ALL, 5)
        self.side_sizer.Add(self.output_text, 1, wx.EXPAND | wx.ALL, 5)
        #self.side_sizer.Add(self.device_scroll, 1, wx.EXPAND | wx.ALL, 5)
        self.device_scroll.SetMinSize((150, 450))  # or whatever minimum height you want
        self.side_sizer.Add(self.device_scroll, 0, wx.EXPAND | wx.ALL, 5)

        self.SetSizeHints(600, 680)
        self.SetSizer(self.main_sizer)
        
        self.run_network(10)  # Run the network for 10 cycles on startup
        self.invalid_command()  # Set initial output text
        self.output_text.SetLabel("软件 Программное обеспечение برمجة")
        self.populate_side_sizer()
        
        self.Layout()
        self.Maximize()
        self.Fit()
        self.Refresh()
        self.Centre()
        self.GetSizer().Fit(self)

        #add buttons to the side sizer for every monitored and non-monitored device allowing the user to monitor or unmonitor the device
        # the user can also switch the device state if it is a switch
    # Clear the side_sizer first (optional, for refreshes)

        

        # Bind the close event to the on_close method
        #self.Bind(wx.EVT_CLOSE, self.on_close)
    def on_h_scroll(self, event):
        pos = self.h_scroll.GetThumbPosition()
        self.canvas.pan_x = -pos
        self.canvas.init = False
        self.canvas.Refresh()

    def on_v_scroll(self, event):
        pos = self.v_scroll.GetThumbPosition()
        max_scroll = self.v_scroll.GetRange() - self.v_scroll.GetThumbSize()
        pos = max(0, min(pos, max_scroll))  # strict clamp
        self.canvas.pan_y = pos
        self.canvas.init = False
        self.canvas.Refresh()



    def populate_side_sizer(self):
        # Clear only the dynamic button section
        self.device_scroll.Freeze()
        self.device_button_sizer.Clear(delete_windows=True)

        monitored_list, non_monitored_list = self.monitors.get_signal_names()

        # --- Monitored Devices ---
        monitored_title = wx.StaticText(self.device_scroll, label=_("Monitored Devices"))
        monitored_title.SetFont(wx.Font(10, wx.DEFAULT, wx.NORMAL, wx.BOLD))
        self.device_button_sizer.Add(monitored_title, 0, wx.ALL, 5)

        for device_name in monitored_list:
            device_id = self.names.query(device_name)
            device = self.devices.get_device(device_id)
            #if device_id is not None:
            hbox = wx.BoxSizer(wx.HORIZONTAL)
            label = wx.StaticText(self.device_scroll, label=device_name)
            hbox.Add(label, 0, wx.RIGHT | wx.ALIGN_CENTER_VERTICAL, 5)
            unmonitor_btn = wx.Button(self.device_scroll, wx.ID_ANY, label=_("Unmonitor"))
            #unmonitor_btn.SetBackgroundColour(wx.Colour(200, 0, 0))
            unmonitor_btn.Bind(wx.EVT_BUTTON, partial(self.on_unmonitor_click, device_name))
            hbox.Add(unmonitor_btn, 0, wx.RIGHT, 5)
            if device and device.device_kind == self.devices.SWITCH:
                flip_btn = wx.Button(self.device_scroll, wx.ID_ANY, label=_("Flip Switch"))
                flip_btn.Bind(wx.EVT_BUTTON, partial(self.on_flip_click, device_name))
                hbox.Add(flip_btn, 0, wx.RIGHT, 5)
            self.device_button_sizer.Add(hbox, 0, wx.ALL | wx.EXPAND, 5)
            

        # --- Unmonitored Section Title ---
        unmonitored_title = wx.StaticText(self.device_scroll, label=_("Unmonitored Devices"))
        unmonitored_title.SetFont(wx.Font(10, wx.DEFAULT, wx.NORMAL, wx.BOLD))
        self.device_button_sizer.Add(unmonitored_title, 0, wx.TOP | wx.ALL, 10)

        for device_name in non_monitored_list:
            device_id = self.names.query(device_name)
            device = self.devices.get_device(device_id)

            hbox = wx.BoxSizer(wx.HORIZONTAL)

            # Device name label
            label = wx.StaticText(self.device_scroll, label=device_name)
            hbox.Add(label, 0, wx.RIGHT | wx.ALIGN_CENTER_VERTICAL, 5)

            # Monitor button
            monitor_btn = wx.Button(self.device_scroll, wx.ID_ANY, label=_("Monitor"))
            monitor_btn.Bind(wx.EVT_BUTTON, partial(self.on_monitor_click, device_name))
            hbox.Add(monitor_btn, 0, wx.RIGHT, 5)

            # Optional: Flip Switch button
            if device and device.device_kind == self.devices.SWITCH:
                flip_btn = wx.Button(self.device_scroll, wx.ID_ANY, label=_("Flip Switch"))
                flip_btn.Bind(wx.EVT_BUTTON, partial(self.on_flip_click, device_name))
                hbox.Add(flip_btn, 0, wx.RIGHT, 5)

            self.device_button_sizer.Add(hbox, 0, wx.ALL | wx.EXPAND, 5)
        
        self.device_scroll.Layout()
        self.device_scroll.FitInside()
        self.device_scroll.Thaw()
        


    def on_unmonitor_click(self, device_name, event):
        self.zap_command(device_name)
        self.populate_side_sizer()

    def on_flip_click(self, device_name, event):
        self.canvas.Freeze()
        self.monitor_command(device_name)
        self.toggle_switch(device_name)
        self.zap_command(device_name)
        self.populate_side_sizer()
        self.canvas.Thaw()

    def on_monitor_click(self, device_name, event):
        self.monitor_command(device_name)
        self.populate_side_sizer()

    def on_menu(self, event):
        """Handle the event when the user selects a menu item."""
        Id = event.GetId()
        if Id == wx.ID_EXIT:
            self.Close(True)
        if Id == wx.ID_HELP_COMMANDS:
            self.help_command()

        if Id == wx.ID_ABOUT:
            wx.MessageBox(_("Logic Simulator\nCreated by Team 1\n2025"),
                          _("About Logsim"), wx.ICON_INFORMATION | wx.OK)

    def on_spin(self, event):
        """Handle the event when the user changes the spin control value."""
        spin_value = self.spin.GetValue()
        text = "".join(["New spin control value: ", str(spin_value)])
        self.canvas.render()

    def on_run_button(self, event):
        """Handle the event when the user clicks the run button."""
        spin_value = self.spin.GetValue()
        self.run_command(str(spin_value))

    def on_text_box(self, event):
        """Handle the event when the user enters text."""
        text = self.text_box.GetValue().split()

        if len(text) == 0:
            self.empty_input()
        elif len(text) == 1:
            if text[0] == "h":
                self.help_command()
            elif text[0] == "q":
                self.Close(True)
            else:
                self.invalid_command()
        elif len(text) == 2:
            if text[0] == "m":
                self.monitor_command(text[1])
            elif text[0] == "z":
                self.zap_command(text[1])
            elif text[0] == "r":
                self.run_command(text[1])
            elif text[0] == "c":
                self.continue_command(text[1])
            else:
                self.invalid_command()    
        elif len(text) == 3:
            if text[0] == "s":
                self.switch_command(text[1], text[2])
            else:
                self.invalid_command()
        else:
            self.invalid_command()


    def toggle_switch(self, device_name):
        """Toggle the state of the specified switch."""
        device_id = self.read_name(device_name)
        current_value = str(self.monitors.get_monitor_signal(device_id, None))
        new_value = "0" if current_value == "1" else "1"
        self.switch_command(device_name, new_value)
        self.populate_side_sizer()  # Refresh the side sizer to reflect changes


    def help_command(self):
        """Display the help text in a message box."""
        with open("Help.txt", "r") as file:
            help_text = file.read()
        self.output_text.SetLabel("")
        wx.MessageBox(help_text, _("Help"), wx.ICON_INFORMATION | wx.OK)

    def monitor_command(self, text):
        """Set the specified monitor."""
        monitor = self.read_signal_name(text)
        if monitor is None:
            self.invalid_device_id()
            return
        else:
            [device, port] = monitor
            if port is not None:
                [port] = self.names.lookup([port])
            monitor_error = self.monitors.make_monitor(device, port,
                                                       self.cycles_completed)
            if monitor_error == self.monitors.NO_ERROR:
                self.successful_command()
                self.populate_side_sizer()  # Refresh the side sizer to reflect changes
                self.continue_command("0")
            else:
                self.unsuccessful_command()  
            

    def zap_command(self, text):
        """Remove the specified monitor."""
        monitor = self.read_signal_name(text)
        if monitor is None:
            self.invalid_device_id()
        else:
            [device, port] = monitor
            if port is not None:
                [port]=self.names.lookup([port])
            if self.monitors.remove_monitor(device, port):
                self.successful_command()
                self.populate_side_sizer()
            else:
                self.unsuccessful_command()
        self.continue_command("0")
    
    def run_command(self, N):
        """Run the simulation from scratch."""
        if not(N.isdigit()):
            self.invalid_cycles()
            return
        N = int(N)
        self.cycles = N
        self.cycles_completed = 0 
        self.monitors.reset_monitors()
        self.devices.cold_startup()
        if self.run_network(N):
                self.cycles_completed += N
    
    def run_network(self, N):
        """Run the network for N cycles and draw the signal traces.

        Return True if succesful.
        """
        for _ in range(N):
            if self.network.execute_network():
                self.monitors.record_signals()
        self.canvas.render()
        self.successful_command()

    def continue_command(self, N):
        """Continue the simulation for N more cycles."""
        if not(N.isdigit()):
            self.invalid_cycles()
            return
        N = int(N)
        self.cycles += N
        if self.run_network(N):
            self.cycles_completed += N

    def switch_command(self, device, new_value):
        """Set the specified switch to the specified signal level."""
        switch_id = self.read_name(device)
        if switch_id is not None:
            if new_value == "0" or new_value == "1":
                switch_state = int(new_value)
                if self.devices.set_switch(switch_id, switch_state):
                    self.successful_command()
                    return 
        self.unsuccessful_command()


    def read_name(self, text):
        """Return the name ID of the current string if valid.

        Return None if the current string is not a valid name string.
        """
        name_string = text.split(".")[0] 
        if name_string is None :
            self.invalid_device_id()
            return None
        elif not(name_string[0].isalpha()):
            self.invalid_device_id()
            return None
        else:
            name_id = self.names.query(name_string)
        if name_id is None:
            self.invalid_device_id()
            return None
        return name_id

    def read_signal_name(self,text):
        """Return the device and port IDs of the current signal name.

        Return None if either is invalid.
        """
        name_string = text.split(".")
        name_id = self.read_name(text) # Already checked for validity
        if name_id is None:
            return None
        if len(name_string) == 1:
            return [name_id, None]
        if len(name_string) != 2:
            self.invalid_device_id()
            return None
        port_id = name_string[1]
        if port_id is None:
            self.invalid_port_id()
            return
        return [name_id, port_id]

    def read_value(self, text):
        """Return the value of the current signal.

        Return None if the value is invalid.
        """
        if text.isdigit():
            return int(text)
        elif text.lower() in ["true", "false"]:
            return text.lower() == "true"
        else:
            self.invalid_value()
            return None

    def invalid_command(self):
        """Display an error message for invalid input."""
        self.output_text.SetLabel(_("Invalid command.\n Enter 'h' for help."))

    def invalid_cycles(self):
        """Display an error message for invalid cycle input."""
        self.output_text.SetLabel(_("Invalid Number of cycles.\n Enter 'h' for help."))

    def invalid_device_id(self):
        """Display an error message for invalid device ID."""
        self.output_text.SetLabel(_("Invalid device ID.\n Enter 'h' for help."))
    
    def invalid_port_id(self):
        """Display an error message for invalid port ID."""
        self.output_text.SetLabel(_("Invalid port ID.\n Enter 'h' for help."))

    def invalid_value(self):
        """Display an error message for invalid value."""
        self.output_text.SetLabel(_("Invalid value.\n Enter 'h' for help."))
    
    def empty_input(self):
        """Display an error message for empty input."""
        self.output_text.SetLabel(_("No command entered.\n Enter 'h' for help."))

    def successful_command(self):
        """Display a success message."""
        self.output_text.SetLabel(_("Command executed successfully."))
    
    def unsuccessful_command(self):
        """Display an error message for unsuccessful command."""
        self.output_text.SetLabel(_("Command execution failed.\n Enter 'h' for help."))<|MERGE_RESOLUTION|>--- conflicted
+++ resolved
@@ -171,10 +171,6 @@
                 GL.glVertex2f(x_next, y)
                 print(x_next)
             GL.glEnd()
-<<<<<<< HEAD
-=======
-            
->>>>>>> 54c65c5f
 
             # Draw time axis below trace
             GL.glColor3f(0.6, 0.6, 0.6)
